--- conflicted
+++ resolved
@@ -174,10 +174,7 @@
     if stdin:
         stdin = stdin.stdout
 
-<<<<<<< HEAD
     return subprocess.run(command_args, check=check, input=stdin, stdout=stdout, stderr=stderr, text=text)
-=======
-    return subprocess.run(command_args, check=check, input=stdin, stdout=stdout, stderr=stderr)
 
 
 def load_fasta_sequences(fasta_filepath: str, maximum_allowed_sequences: int = 0):
@@ -205,5 +202,4 @@
 
             record_count = record_count + 1
 
-    return sequence_records
->>>>>>> d861c18b
+    return sequence_records